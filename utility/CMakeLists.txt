--- conflicted
+++ resolved
@@ -160,11 +160,9 @@
 
   vercmp.hpp vercmp.cpp
 
-<<<<<<< HEAD
   uncaught-exception.hpp uncaught-exception.cpp
-=======
+
   hostname.hpp # implementation is system dependent
->>>>>>> 18e42339
   )
 
 # system-dependent stuff
